#/bin/sh
# Common functions for build and installer
#
# This should work in bourne shell (/bin/sh)
# The function name should not include non alphabet character.
#
# Written by Yoshi <nomura@pobox.com>

set -e

if [ -z "$APPSCALE_HOME_RUNTIME" ]; then
    export APPSCALE_HOME_RUNTIME=/opt/appscale
fi

if [ -z "$APPSCALE_PACKAGE_MIRROR" ]; then
    export APPSCALE_PACKAGE_MIRROR=http://s3.amazonaws.com/appscale-build
fi

export APPSCALE_VERSION=1.10.0

increaseconnections()
{
    echo "net.core.somaxconn = 20240" >> /etc/sysctl.conf
    echo "net.ipv4.tcp_tw_recycle = 0" >> /etc/sysctl.conf
    echo "net.ipv4.tcp_tw_reuse = 0" >> /etc/sysctl.conf
    echo "net.ipv4.tcp_orphan_retries = 1" >> /etc/sysctl.conf
    echo "net.ipv4.tcp_fin_timeout = 25" >> /etc/sysctl.conf
    echo "net.ipv4.tcp_max_orphans = 8192" >> /etc/sysctl.conf
    echo "net.ipv4.ip_local_port_range = 32768    61000" >> /etc/sysctl.conf

    /sbin/sysctl -p /etc/sysctl.conf 
}

sethosts()
{
    cp -v /etc/hosts /etc/hosts.orig
    HOSTNAME=`hostname`
    echo "Generating /etc/hosts"
    cat <<EOF | tee /etc/hosts
127.0.0.1       localhost localhost.localdomain
127.0.1.1 $HOSTNAME
::1     ip6-localhost ip6-loopback
fe00::0 ip6-localnet
ff00::0 ip6-mcastprefix
ff02::1 ip6-allnodes
ff02::2 ip6-allrouters
ff02::3 ip6-allhosts
EOF
}

setupntpcron()
{
    echo "MAILTO=\"\"" >> crontab.tmp
    echo "*/5 * * * * /root/appscale/ntp.sh" >> crontab.tmp
    crontab crontab.tmp
    rm crontab.tmp
}

<<<<<<< HEAD
installphp()
{
    cd /usr/local
    wget $APPSCALE_PACKAGE_MIRROR/php-5.4.15-prebuilt.tar.gz
    tar zxvf php-5.4.15-prebuilt.tar.gz
    rm /usr/local/php-5.4.15-prebuilt.tar.gz
}

=======
>>>>>>> f179dd4e
installnumpy()
{
    mkdir -pv ${APPSCALE_HOME}/downloads
    cd ${APPSCALE_HOME}/downloads
    wget $APPSCALE_PACKAGE_MIRROR/appscale-numpy-1.7.0.tar.gz
    tar zxvf appscale-numpy-1.7.0.tar.gz
    cd numpy-1.7.0
    python setup.py install
    cd ..
    rm appscale-numpy-1.7.0.tar.gz
    rm -fr numpy-1.7.0
}

installPIL()
{
    pip uninstall -y PIL
<<<<<<< HEAD
    pip install -y pillow
=======
    /usr/bin/yes | pip install --upgrade pillow
>>>>>>> f179dd4e
}

installpycrypto()
{
    cd ${APPSCALE_HOME}/downloads
    wget $APPSCALE_PACKAGE_MIRROR/pycrypto-2.6.tar.gz
    tar zxvf pycrypto-2.6.tar.gz
    cd pycrypto-2.6
    python setup.py install
    cd ..
    rm -fr pycrypto-2.6*
}

installlxml()
{
    easy_install lxml
}

installxmpppy()
{
    easy_install xmpppy
}

setulimits()
{
    cat <<EOF | tee /etc/security/limits.conf
root            hard    nofile           200000
root            soft    nofile           200000
*               hard    nofile           200000
*               soft    nofile           200000
EOF
}

installappscaleprofile()
{
    DESTFILE=${DESTDIR}/etc/profile.d/appscale.sh
    mkdir -pv $(dirname $DESTFILE)
    echo "Generating $DESTFILE"
    cat <<EOF | tee $DESTFILE
export APPSCALE_HOME=${APPSCALE_HOME_RUNTIME}
for jpath in\
 /usr/lib/jvm/java-7-oracle\
 /usr/lib/jvm/default-java
do
  if [ -e \$jpath ]; then
    export JAVA_HOME=\$jpath
    break
  fi
done
export PYTHON_EGG_CACHE=/tmp/.python_eggs
export EC2_PRIVATE_KEY=\${APPSCALE_HOME}/.appscale/certs/mykey.pem
export EC2_CERT=\${APPSCALE_HOME}/.appscale/certs/mycert.pem
EOF
# enable to load AppServer and AppDB modules. It must be before the python-support.
    DESTFILE=${DESTDIR}/usr/lib/python2.7/dist-packages/appscale_appserver.pth
    mkdir -pv $(dirname $DESTFILE)
    echo "Generating $DESTFILE"
    cat <<EOF | tee $DESTFILE
${APPSCALE_HOME_RUNTIME}/AppDB
${APPSCALE_HOME_RUNTIME}/AppServer
EOF
# enable to load site-packages of Python
    DESTFILE=${DESTDIR}/usr/local/lib/python2.7/dist-packages/site_packages.pth
    mkdir -pv $(dirname $DESTFILE)
    echo "Generating $DESTFILE"
    cat <<EOF | tee $DESTFILE
/usr/lib/python2.7/site-packages
EOF

    # create link to appscale settings
    rm -rfv ${DESTDIR}/etc/appscale
    mkdir -pv ~/.appscale
    mkdir -pv ${APPSCALE_HOME_RUNTIME}/.appscale
    ln -sfv ${APPSCALE_HOME_RUNTIME}/.appscale ${DESTDIR}/etc/appscale

    cat <<EOF | tee /etc/appscale/home || exit
${APPSCALE_HOME_RUNTIME}
EOF
    # create the global AppScale environment file
    DESTFILE=${DESTDIR}/etc/appscale/environment.yaml
    mkdir -pv $(dirname $DESTFILE)
    echo "Generating $DESTFILE"
    cat <<EOF | tee $DESTFILE
APPSCALE_HOME: ${APPSCALE_HOME_RUNTIME}
EC2_HOME: /usr/local/ec2-api-tools
JAVA_HOME: /usr/lib/jvm/java-7-oracle
EOF
    mkdir -pv /var/log/appscale
    mkdir -pv /var/appscale/
}

installthrift_fromsource()
{
    export THRIFT_VER=0.5.0

    mkdir -pv ${APPSCALE_HOME}/downloads
    cd ${APPSCALE_HOME}/downloads
    # apache 0.2.0
    wget $APPSCALE_PACKAGE_MIRROR/thrift-${THRIFT_VER}.tar.gz
    tar zxfv thrift-${THRIFT_VER}.tar.gz
    rm -v thrift-${THRIFT_VER}.tar.gz
    pushd thrift-${THRIFT_VER}
    CONFIG_SHELL=/bin/bash /bin/bash ./configure --without-csharp --without-haskell --without-ocaml --without-php --without-php_extension --prefix=/usr/local
    make
# install native library and include files to DESTDIR.
    make install
# python library
    pushd lib/py
    python setup.py install --prefix=${DESTDIR}/usr
    popd

    popd
    rm -rfv thrift-${THRIFT_VER}
}

postinstallthrift_fromsource()
{
  :;
}

# using egg

installthrift()
{
    easy_install -U thrift
    DISTP=/usr/local/lib/python2.7/dist-packages
    if [ -z "$(find ${DISTP} -name Thrift-*.egg)" ]; then
	echo "Fail to install python thrift client. Please retry."
	exit 1
    fi
    if [ -n "$DESTDIR" ]; then
	mkdir -pv ${DESTDIR}${DISTP}
	cp -rv ${DISTP}/Thrift-*.egg ${DESTDIR}${DISTP}
    fi
}

postinstallthrift()
{
    # just enable thrift library.
    easy_install thrift
}

installjavajdk()
{
    # Since Oracle requires you to accept terms and conditions, have to pull from webupd8team
    sudo echo oracle-java7-installer shared/accepted-oracle-license-v1-1 select true | sudo /usr/bin/debconf-set-selections
    echo "deb http://ppa.launchpad.net/webupd8team/java/ubuntu precise main" | tee -a /etc/apt/sources.list
    echo "deb-src http://ppa.launchpad.net/webupd8team/java/ubuntu precise main" | tee -a /etc/apt/sources.list
    apt-key adv --keyserver hkp://keyserver.ubuntu.com:80 --recv-keys EEA14886
    apt-get update
<<<<<<< HEAD
    apt-get install oracle-java7-installer
=======
    apt-get install -y oracle-java7-installer
>>>>>>> f179dd4e
    export JAVA_HOME=/usr/lib/jvm/java-7-oracle
}

installappserverjava()
{
    # compile source file.
    cd ${APPSCALE_HOME}/AppServer_Java
    ant install
    ant clean-build

    if [ -n "$DESTDIR" ]; then
        # delete unnecessary files.
	rm -rfv src lib
    fi
}

postinstallappserverjava()
{
    :;
}

installtornado()
{
    easy_install -U tornado
    DISTP=/usr/local/lib/python2.7/dist-packages
    if [ -z "$(find ${DISTP} -name tornado-*.egg)" ]; then
	echo "Fail to install python tornado. Please retry."
	exit 1
    fi
    if [ -n "$DESTDIR" ]; then
	mkdir -pv ${DESTDIR}${DISTP}
	cp -rv ${DISTP}/tornado-*.egg ${DESTDIR}${DISTP}
    fi
}

installnose()
{
  easy_install nose
}

installflexmock()
{
    easy_install flexmock
}

postinstalltornado()
{
    easy_install tornado
}

installhaproxy()
{
    # 1.4.4 or newer version of haproxy is needed for AppServer Java.
    # because there is jetty keep-alive issue.
    HAPROXY_VER=1.4.4

    mkdir -pv ${APPSCALE_HOME}/downloads
    cd ${APPSCALE_HOME}/downloads
    rm -rfv haproxy*
# download from appscale site
    wget $APPSCALE_PACKAGE_MIRROR/haproxy-${HAPROXY_VER}.tar.gz
    tar zxvf haproxy-${HAPROXY_VER}.tar.gz
    rm -v haproxy-${HAPROXY_VER}.tar.gz

    pushd haproxy-${HAPROXY_VER}
    # All Ubuntu is linux26 now
    make TARGET=linux26
    make install-bin PREFIX=/usr
    if [ ! -e ${DESTDIR}/usr/sbin/haproxy ]; then
	echo "Fail to install haproxy. Please retry."
	exit 1
    fi
    popd
    rm -rv haproxy-${HAPROXY_VER}

    # install service script
    mkdir -pv ${DESTDIR}/etc/init.d
    cp -v ${APPSCALE_HOME}/AppDashboard/setup/haproxy-init.sh ${DESTDIR}/etc/init.d/haproxy 
    chmod -v a+x ${DESTDIR}/etc/init.d/haproxy 
    mkdir -pv ${DESTDIR}/etc/haproxy
    cp -v ${APPSCALE_HOME}/AppDashboard/setup/haproxy.cfg ${DESTDIR}/etc/haproxy/ 
    mkdir -pv ${DESTDIR}/etc/default
    echo "ENABLED=1" > ${DESTDIR}/etc/default/haproxy
}

postinstallhaproxy()
{
    service haproxy stop || true
    update-rc.d -f haproxy remove || true
}

installgems()
{
    # install gem here
    cd
    wget $APPSCALE_PACKAGE_MIRROR/rubygems-1.3.7.tgz
    tar zxvf rubygems-1.3.7.tgz
    cd rubygems-1.3.7
    ruby setup.rb
    cd
    ln -sf /usr/bin/gem1.8 /usr/bin/gem
    rm -rf rubygems-1.3.7.tgz
    rm -rf rubygems-1.3.7

    # gem update
    GEMOPT="--no-rdoc --no-ri"
    # Rake 10.0 depecates rake/rdoctask - upgrade later
    gem install -v=0.9.2.2 rake ${GEMOPT} 
    sleep 1
    # ZK 1.0 breaks our existing code - upgrade later
    gem install -v=0.9.3 zookeeper
    sleep 1
    gem install god ${GEMOPT}
    sleep 1
    gem install json ${GEMOPT}
    sleep 1
    gem install -v=0.8.3 httparty ${GEMOPT}
    # This is for the unit testing framework
    gem install -v=1.0.4 flexmock ${GEMOPT}
    gem install -v=1.0.0 rcov ${GEMOPT}

}

postinstallgems()
{
    :;
}

installnginx()
{
    NGINX_VERSION=1.2.6
    mkdir -pv ${APPSCALE_HOME}/downloads
    cd ${APPSCALE_HOME}/downloads
    wget $APPSCALE_PACKAGE_MIRROR/nginx-${NGINX_VERSION}.tar.gz
    tar zxvf nginx-${NGINX_VERSION}.tar.gz
    rm -v nginx-${NGINX_VERSION}.tar.gz
    pushd nginx-${NGINX_VERSION}
    wget $APPSCALE_PACKAGE_MIRROR/v0.23rc2.tar.gz
    tar zxvf v0.23rc2.tar.gz
    ./configure --add-module=./chunkin-nginx-module-0.23rc2/ --with-http_ssl_module --with-http_gzip_static_module
    make
    make install
    popd
    rm -rv nginx-${NGINX_VERSION}
}

# This function is called from postinst.core, so we don't need to use DESTDIR
postinstallnginx()
{
    cd ${APPSCALE_HOME}
    mkdir -p /usr/local/nginx/sites-enabled/
    cp -v AppDashboard/setup/load-balancer.conf /usr/local/nginx/sites-enabled/
    rm -fv /usr/local/nginx/sites-enabled/default
    chmod +x /root
}

installcassandra()
{
    CASSANDRA_VER=1.2.5
    PYCASSA_VER=1.3.0
    cd /lib 
    wget $APPSCALE_PACKAGE_MIRROR/jamm-0.2.2.jar
    
    mkdir -p ${APPSCALE_HOME}/AppDB/cassandra
    cd ${APPSCALE_HOME}/AppDB/cassandra
    rm -rfv cassandra
    wget $APPSCALE_PACKAGE_MIRROR/apache-cassandra-${CASSANDRA_VER}-bin.tar.gz
    tar xzvf apache-cassandra-${CASSANDRA_VER}-bin.tar.gz
    mv -v apache-cassandra-${CASSANDRA_VER} cassandra
    rm -fv apache-cassandra-${CASSANDRA_VER}-bin.tar.gz
    cd cassandra
    chmod -v +x bin/cassandra
    cp -v ${APPSCALE_HOME}/AppDB/cassandra/templates/cassandra.in.sh ${APPSCALE_HOME}/AppDB/cassandra/cassandra/bin
    mkdir -p /var/lib/cassandra
    # TODO only grant the cassandra user access
    chmod 777 /var/lib/cassandra

    mkdir -pv ${APPSCALE_HOME}/downloads
    cd ${APPSCALE_HOME}/downloads
    wget $APPSCALE_PACKAGE_MIRROR/pycassa-${PYCASSA_VER}.tar.gz
    tar zxvf pycassa-${PYCASSA_VER}.tar.gz  
    cd pycassa-${PYCASSA_VER}
    python setup.py install
    cd ..
    rm -fr pycassa-${PYCASSA_VER}
    rm -fr pycassa-${PYCASSA_VER}.tar.gz 
}

postinstallcassandra()
{
    mkdir -p ${APPSCALE_HOME}/.appscale/${APPSCALE_VERSION}
    touch ${APPSCALE_HOME}/.appscale/${APPSCALE_VERSION}/cassandra
}


installprotobuf_fromsource()
{
    PROTOBUF_VER=2.3.0
    # install protobuf 2.3.0. we need egg version for python.
    mkdir -pv ${APPSCALE_HOME}/downloads
    cd ${APPSCALE_HOME}/downloads
    wget $APPSCALE_PACKAGE_MIRROR/protobuf-${PROTOBUF_VER}.tar.gz
    tar zxvf protobuf-${PROTOBUF_VER}.tar.gz
    rm -v protobuf-${PROTOBUF_VER}.tar.gz
    pushd protobuf-${PROTOBUF_VER}
    ./configure --prefix=/usr
    make
    make check
    make install
    pushd python
# protobuf could not be installed in the different root
    python setup.py bdist_egg
# copy the egg file
    DISTP=${DESTDIR}/usr/local/lib/python2.7/dist-packages
    mkdir -pv ${DISTP}
    cp -v dist/protobuf-*.egg ${DISTP}
    popd
    popd
    rm -rv protobuf-${PROTOBUF_VER}
}

installprotobuf()
{
# make protobuf module loadable
# this is not needed when we use egg to install protobuf.
    mkdir -pv ${APPSCALE_HOME}/AppServer/google
    # this should be absolute path of runtime.
    ln -sfv /var/lib/python-support/python2.7/google/protobuf ${APPSCALE_HOME}/AppServer/google/
}

postinstallprotobuf()
{
    :;
}

installservice()
{
    # this must be absolete path of runtime
    mkdir -pv ${DESTDIR}/etc/init.d/
    ln -sfv ${APPSCALE_HOME_RUNTIME}/appscale-controller.sh ${DESTDIR}/etc/init.d/appscale-controller
    chmod -v a+x ${APPSCALE_HOME}/appscale-controller.sh
    ln -sfv ${APPSCALE_HOME_RUNTIME}/appscale-progenitor.sh ${DESTDIR}/etc/init.d/appscale-progenitor
    chmod -v a+x ${APPSCALE_HOME}/appscale-progenitor.sh

    # Make the progenitor start up when AppScale starts, so that it can start
    # the AppController on system reboots.
    update-rc.d -f appscale-progenitor defaults
}

postinstallservice()
{
    # First, stop all services that don't need to be running at boot.
    service memcached stop || true

    # Next, remove them from the boot list.
    update-rc.d -f memcached remove || true

    ejabberdctl stop || true
    update-rc.d -f ejabberd remove || true
}

installpythonmemcache()
{
  VERSION=1.53

  mkdir -pv ${APPSCALE_HOME}/downloads
  cd ${APPSCALE_HOME}/downloads
  wget $APPSCALE_PACKAGE_MIRROR/python-memcached-${VERSION}.tar.gz
  tar zxvf python-memcached-${VERSION}.tar.gz
  cd python-memcached-${VERSION}
  python setup.py install
  cd ..
  rm -fr python-memcached-${VERSION}.tar.gz
  rm -fr python-memcached-${VERSION}
}

installzookeeper()
{
    # 3.3.0 or less has known problem, so we must use 3.3.1 or more.
    # https://issues.apache.org/jira/browse/ZOOKEEPER-742

    ZK_VER=3.3.4-cdh3u3
    ZK_VER2=3.3.4

    mkdir -pv ${APPSCALE_HOME}/downloads
    cd ${APPSCALE_HOME}/downloads

    wget $APPSCALE_PACKAGE_MIRROR/zookeeper-${ZK_VER}.tar.gz
    tar zxvf zookeeper-${ZK_VER}.tar.gz

    cd zookeeper-${ZK_VER}
    # build java library, replace the compiliability to 1.7 since Java7 cannot compile to 1.5
    sed -i 's/1.5/1.7/g' build.xml
    ant
    ant compile_jute

    # build c library
    cd src/c
    autoreconf -if
    ./configure --prefix=/usr
    make
    make install
    if [ ! -e ${DESTDIR}/usr/lib/libzookeeper_mt.a ]; then
        echo "Fail to install libzookeeper. Please retry."
        exit 1
    fi
    cd ../..

    # python library
    easy_install kazoo

    # install java library
    mkdir -pv ${DESTDIR}/usr/share/java
    cp -v build/zookeeper-${ZK_VER2}.jar ${DESTDIR}/usr/share/java
    ln -sfv zookeeper-${ZK_VER2}.jar ${DESTDIR}/usr/share/java/zookeeper.jar

    # install config files and service.
    BASEURL=http://appscale-build.s3-website-us-east-1.amazonaws.com
    wget ${BASEURL}/zookeeper_3.2.2+dfsg3-3_all.deb -O zookeeper.deb
    dpkg-deb --vextract zookeeper.deb ${DESTDIR}/
    rm -v zookeeper.deb
    wget ${BASEURL}/zookeeperd_3.2.2+dfsg3-3_all.deb -O zookeeperd.deb
    dpkg-deb --vextract zookeeperd.deb ${DESTDIR}/
    rm -v zookeeperd.deb

    cd ${APPSCALE_HOME}/downloads
    rm -rv zookeeper-${ZK_VER}
    rm -fr zookeeper-${ZK_VER}.tar.gz

    mkdir -pv ${DESTDIR}/var/run/zookeeper
    mkdir -pv ${DESTDIR}/var/lib/zookeeper
    mkdir -pv ${DESTDIR}/etc/zookeeper/conf
}

postinstallzookeeper()
{
    if ! grep -q zookeeper /etc/passwd; then
	adduser --system --no-create-home zookeeper
	addgroup --system zookeeper
	adduser zookeeper zookeeper
    fi
    chown -v zookeeper:zookeeper /var/run/zookeeper || true
    chown -v zookeeper:zookeeper /var/lib/zookeeper || true

    # need conf/environment to stop service
    cp -v /etc/zookeeper/conf_example/* /etc/zookeeper/conf || true

    service zookeeper stop || true
    update-rc.d -f zookeeper remove || true
}

installsetuptools()
{
    mkdir -pv ${APPSCALE_HOME}/downloads
    cd ${APPSCALE_HOME}/downloads
    wget $APPSCALE_PACKAGE_MIRROR/setuptools-0.6c11.tar.gz
    tar zxvf setuptools-0.6c11.tar.gz
    pushd setuptools-0.6c11
    python setup.py install
    popd
    rm -fr  setuptools-0.6c11*
}

postinstallsetuptools()
{
    :;
}

keygen()
{
    test -e /root/.ssh/id_rsa || ssh-keygen -q -t rsa -f /root/.ssh/id_rsa -N ""
    touch /root/.ssh/authorized_keys
    cat /root/.ssh/id_rsa.pub >> /root/.ssh/authorized_keys
    chmod -v go-r /root/.ssh/authorized_keys
}

installcelery()
{
  easy_install -U Celery
  easy_install -U Flower
}

installrabbitmq()
{
   # RabbitMQ is installed via apt-get
   # Install the python client for rabbitmq
   PIKA_VERSION=0.9.9p0
   mkdir -pv ${APPSCALE_HOME}/downloads
   cd ${APPSCALE_HOME}/downloads
   rm -fr pika-master
   wget $APPSCALE_PACKAGE_MIRROR/pika-${PIKA_VERSION}.zip
   unzip pika-${PIKA_VERSION}.zip
   cd pika-master
   cp -r pika /usr/share/pyshared
   cd ..
   rm pika-${PIKA_VERSION}.zip
   rm -fr pika-master
}
postinstallrabbitmq()
{
    # After install it starts up, shut it down
    rabbitmqctl stop || true
    update-rc.d -f rabbitmq remove || true
    update-rc.d -f rabbitmq-server remove || true
}<|MERGE_RESOLUTION|>--- conflicted
+++ resolved
@@ -56,7 +56,6 @@
     rm crontab.tmp
 }
 
-<<<<<<< HEAD
 installphp()
 {
     cd /usr/local
@@ -65,8 +64,6 @@
     rm /usr/local/php-5.4.15-prebuilt.tar.gz
 }
 
-=======
->>>>>>> f179dd4e
 installnumpy()
 {
     mkdir -pv ${APPSCALE_HOME}/downloads
@@ -83,11 +80,7 @@
 installPIL()
 {
     pip uninstall -y PIL
-<<<<<<< HEAD
-    pip install -y pillow
-=======
     /usr/bin/yes | pip install --upgrade pillow
->>>>>>> f179dd4e
 }
 
 installpycrypto()
@@ -238,11 +231,7 @@
     echo "deb-src http://ppa.launchpad.net/webupd8team/java/ubuntu precise main" | tee -a /etc/apt/sources.list
     apt-key adv --keyserver hkp://keyserver.ubuntu.com:80 --recv-keys EEA14886
     apt-get update
-<<<<<<< HEAD
-    apt-get install oracle-java7-installer
-=======
     apt-get install -y oracle-java7-installer
->>>>>>> f179dd4e
     export JAVA_HOME=/usr/lib/jvm/java-7-oracle
 }
 
