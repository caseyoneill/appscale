Source: appscale
Section: unknown
Priority: optional
Maintainer: AppScale Developer <appscale_developer@googlegroups.com>
Build-Depends: debhelper (>= 7),
               ant,
               build-essential,
               bison,
               flex,
               byacc,
               libc6-dev,
               erlang,
               dpkg-dev,
               dh-make,
               debhelper,
               fakeroot,
               python-dev,
               libssl-dev,
               libevent-dev,
               zlib1g-dev,
               libexpat1-dev,
               libcppunit-dev,
               libbz2-dev,
               libreadline-dev,
               libxml2-dev
Standards-Version: 3.8.0
Homepage: https://github.com/AppScale/appscale

Package: appscale-core
Architecture: any
Depends: appscale-tools,
         openjdk-7-jdk,
         openssl,
         python-yaml,
         python-m2crypto,
         python-soappy,
         python-imaging,
         python-software-properties,
         python-django,
         python-nose,
         sendmail,
         ejabberd,
         libprotobuf-java,
         rsync,
         unzip,
         bzip2,
         ssh,
         ntp,
<<<<<<< HEAD
         rdoc,
=======
         ruby1.9.1,
         rubygems1.9.1,
         rdoc1.9.1,
         libruby1.9.1,
         libssl-dev,
          zlib1g-dev, 
>>>>>>> 963df60e
         iptables, cron,
         curl, lsof,
         memcached,
         socat,
         dnsutils,
         ntpdate,
         nginx,
         libpcre++-dev,
         haproxy,
         libpcre3,
         php5,
         php5-cgi,
         monit,
         libevent-2.0-5,
         liblog4j1.2-java,
         libjline-java,
         make,
         libjpeg8-dev,
         rabbitmq-server,
         python-pika,
         python-pip,
         python-numpy,
         libxslt-dev,
         libxml2-dev
Conflicts: python-protobuf,
           apache2.2-common,
           apache2.2-bin,
           apache2-utils
Description: An open-source framework for execution of GAE applications
 An open-source research framework for execution of
 Google AppEngine applications and investigation of
 scalable cloud computing fabrics.


Package: appscale-cassandra
Architecture: any
Depends: appscale-core,
         python-sqlalchemy
Description: An open-source framework for execution of GAE applications
 An open-source research framework for execution of
 Google AppEngine applications and investigation of
 scalable cloud computing fabrics.<|MERGE_RESOLUTION|>--- conflicted
+++ resolved
@@ -46,16 +46,12 @@
          bzip2,
          ssh,
          ntp,
-<<<<<<< HEAD
-         rdoc,
-=======
          ruby1.9.1,
          rubygems1.9.1,
          rdoc1.9.1,
          libruby1.9.1,
          libssl-dev,
-          zlib1g-dev, 
->>>>>>> 963df60e
+         zlib1g-dev, 
          iptables, cron,
          curl, lsof,
          memcached,
