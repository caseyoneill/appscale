package com.google.appengine.api.log.dev;

import com.google.appengine.repackaged.com.google.common.annotations.VisibleForTesting;
import com.google.appengine.tools.development.AbstractLocalRpcService;
import com.google.appengine.tools.development.LocalRpcService;
import com.google.appengine.tools.development.LocalRpcService.Status;
import com.google.appengine.tools.development.ServiceProvider;
import com.google.apphosting.api.logservice.LogServicePb;
import com.google.apphosting.api.logservice.LogServicePb.LogServerVersion;
import java.text.SimpleDateFormat;
import java.util.Date;
import java.util.HashSet;
import java.util.LinkedList;
import java.util.List;
import java.util.Locale;
import java.util.Set;
import java.util.TimeZone;
import java.util.logging.Handler;

// AppScale imports
import com.google.apphosting.api.ApiProxy.CallNotFoundException;
import com.google.gson.Gson;
import java.io.BufferedInputStream;
import java.io.BufferedReader;
import java.io.InputStreamReader;
import java.io.InputStream;
import java.io.IOException;
import java.io.OutputStream;
import java.io.OutputStreamWriter;
import java.net.URL;
import java.net.URLConnection;
import java.util.HashMap;
import java.util.Map;
import javax.xml.bind.DatatypeConverter;

@ServiceProvider(LocalRpcService.class)
public class LocalLogService extends AbstractLocalRpcService
{
  public static final String PACKAGE = "logservice";
  private static final String DEFAULT_SERVER = "default";  
  private static final ThreadLocal<Long> threadLocalRsponseSize = new ThreadLocal();

  private final LinkedList<LogServicePb.RequestLog> logs = new LinkedList();
  private static final int MAX_NUM_LOGS = 1000;

  public String getPackage()
  {
    return "logservice";
  }

  public synchronized LogServicePb.LogReadResponse read(LocalRpcService.Status status, LogServicePb.LogReadRequest request)
  {
    LogServicePb.LogReadResponse response = new LogServicePb.LogReadResponse();
    Integer index = Integer.valueOf(0);

    Set requestedIds = null;
    if (!request.requestIds().isEmpty()) {
      requestedIds = new HashSet(request.requestIds());
    }

    if (request.hasOffset()) {
      index = null;
      int requestToFind = Integer.parseInt(request.getOffset().getRequestId());
      for (int i = 0; i < this.logs.size(); i++) {
        int thisRequestId = Integer.parseInt(((LogServicePb.RequestLog)this.logs.get(i)).getRequestId());
        if (requestToFind > thisRequestId) {
          index = Integer.valueOf(i);
          break;
        }

      }

      if (index == null) {
        return response;
      }
    }

    int numResultsFetched = 0;
    for (int i = index.intValue(); i < this.logs.size(); i++) {
      LogServicePb.RequestLog thisLog = null;
      int j = 0;
      for (LogServicePb.RequestLog log : this.logs) {
        if (i == j) {
          thisLog = log;
          break;
        }
        j++;
      }

      if ((requestedIds == null) || (requestedIds.contains(thisLog.getRequestId())))
      {
        if ((!request.hasStartTime()) || 
          (request.getStartTime() <= thisLog.getEndTime()))
        {
          if ((!request.hasEndTime()) || 
            (request.getEndTime() > thisLog.getEndTime()))
          {
            if ((request.isIncludeIncomplete()) || (thisLog.isFinished()))
            {
              if ((request.versionIds().size() <= 0) || (request.versionIds().contains(thisLog.getVersionId())) || (!thisLog.hasVersionId()))
              {
                if ((request.serverVersions().size() > 0) && ((thisLog.hasServerId()) || (thisLog.hasVersionId())))
                {
                  boolean serverVersionMatch = false;
                  for (LogServicePb.LogServerVersion serverVersion : request.serverVersions()) {
                    if ((thisLog.getServerId().equals(serverVersion.getServerId())) && (thisLog.getVersionId().equals(serverVersion.getVersionId())))
                    {
                      serverVersionMatch = true;
                    }

                  }

                  if (!serverVersionMatch);
                }
                else if (request.hasMinimumLogLevel())
                {
                  boolean logLevelMatched = false;

                  for (LogServicePb.LogLine line : thisLog.lines()) {
                    if (line.getLevel() >= request.getMinimumLogLevel()) {
                      logLevelMatched = true;
                      break;
                    }

                  }

                  if (!logLevelMatched);
                }
                else
                {
                  if (request.isIncludeAppLogs()) {
                    response.addLog(thisLog);
                  }
                  else
                  {
                    LogServicePb.RequestLog logCopy = (LogServicePb.RequestLog)thisLog.clone();
                    logCopy.clearLine();
                    response.addLog(logCopy);
                  }

                  numResultsFetched++;
                  if (numResultsFetched >= request.getCount())
                  {
                    if (i + 1 >= this.logs.size()) break;
                    String nextOffset = ((LogServicePb.RequestLog)this.logs.get(i)).getRequestId();
                    LogServicePb.LogOffset offset = new LogServicePb.LogOffset();
                    offset.setRequestId(nextOffset);
                    response.setOffset(offset);
                    break;
                  }
                }
              }
            }
          }
        }
      }
    }
    return response;
  }

  public synchronized void registerResponseSize(long responseSize)
  {
    threadLocalRsponseSize.set(Long.valueOf(responseSize));
  }

  @VisibleForTesting
  public synchronized Long getResponseSize() {
    return (Long)threadLocalRsponseSize.get();
  }

  public synchronized void clearResponseSize()
  {
    threadLocalRsponseSize.remove();
  }

  public void addRequestInfo(String appId, String versionId, String requestId, String ip, String nickname, long startTimeUsec, long endTimeUsec, String method, String resource, String httpVersion, String userAgent, boolean complete, Integer status, String referrer)
  {
    addRequestInfo(appId, "default", versionId, requestId, ip, nickname, startTimeUsec, endTimeUsec, method, resource, httpVersion, userAgent, complete, status, referrer);
  }

  public synchronized void addRequestInfo(String appId, String serverId, String versionId, String requestId, String ip, String nickname, long startTimeUsec, long endTimeUsec, String method, String resource, String httpVersion, String userAgent, boolean complete, Integer status, String referrer)
  {
    LogServicePb.RequestLog log = findLogInLogMapOrAddNewLog(requestId);
    log.setAppId(appId);

    String majorVersionId = versionId.split("\\.")[0];
    if (serverId.equals("default")) {
      log.setServerId(serverId);
    }
    log.setVersionId(majorVersionId);
    log.setStartTime(startTimeUsec);
    log.setEndTime(endTimeUsec);
    if (ip != null) {
      log.setIp(ip);
    }

    if (nickname != null) {
      log.setNickname(nickname);
    }

    log.setLatency(endTimeUsec - startTimeUsec);
    log.setMcycles(0L);
    log.setMethod(method);
    log.setResource(resource);
    log.setHttpVersion(httpVersion);
    Long responseSize = getResponseSize();
    log.setResponseSize(responseSize == null ? 0L : responseSize.longValue());

    log.setCombined(formatCombinedLog(ip, nickname, endTimeUsec, method, resource, httpVersion, status, responseSize, referrer, userAgent));

    if (userAgent != null) {
      log.setUserAgent(userAgent);
    }

    log.setFinished(complete);
  }

  public synchronized void addAppLogLine(String requestId, long time, int level, String message)
  {
    return;
<<<<<<< HEAD
    if (message == null)
    {
      return;
    }
    LogServicePb.LogLine line = new LogServicePb.LogLine();
    line.setTime(time);
    line.setLevel(level);
    line.setLogMessage(message);

    // Send the log to the Admin Console for later viewing
    HashMap<String, Object> logHash = new HashMap<String, Object>();
    logHash.put("timestamp", time / 1e6);
    logHash.put("level", level);
    logHash.put("message", message);
    HashMap<String, Object>[] logList = new HashMap[1];
    logList[0] = logHash;

    Gson gson = new Gson();
    HashMap<String, Object> data = new HashMap<String, Object>();
    data.put("service_name", System.getProperty("APPLICATION_ID"));
    data.put("logs", logList);
    data.put("host", System.getProperty("MY_IP_ADDRESS"));

    try {
        String jsonData = gson.toJson(data);
        String request = "https://" + System.getProperty("LOGIN_SERVER") + ":1443/logs/upload";
        URL url = new URL(request); 
        URLConnection connection = url.openConnection();
        connection.setDoOutput(true);

        OutputStreamWriter writer = new OutputStreamWriter(connection.getOutputStream());

        writer.write(jsonData);
        writer.flush();

        BufferedReader reader = new BufferedReader(new InputStreamReader(connection.getInputStream()));

        writer.close();
        reader.close();
    } catch (IOException e) {
        System.out.println("[IOException] Failed to execute REST call to save log: " + e.getMessage());
    } catch (CallNotFoundException e) {
        // This is commented out because otherwise it floods the logs.
        //System.out.println("[CallNotFoundException] Failed to execute REST call to save log: " + e.getMessage());
    }

    LogServicePb.RequestLog log = findLogInLogMapOrAddNewLog(requestId);
    log.addLine(line);
=======
//    if (message == null)
//    {
//      return;
//    }
//    LogServicePb.LogLine line = new LogServicePb.LogLine();
//    line.setTime(time);
//    line.setLevel(level);
//    line.setLogMessage(message);
//
//    // Send the log to the Admin Console for later viewing
//    HashMap<String, Object> logHash = new HashMap<String, Object>();
//    logHash.put("timestamp", time / 1e6);
//    logHash.put("level", level);
//    logHash.put("message", message);
//    HashMap<String, Object>[] logList = new HashMap[1];
//    logList[0] = logHash;
//
//    Gson gson = new Gson();
//    HashMap<String, Object> data = new HashMap<String, Object>();
//    data.put("service_name", System.getProperty("APPLICATION_ID"));
//    data.put("logs", logList);
//    data.put("host", System.getProperty("MY_IP_ADDRESS"));
//
//    try {
//        String jsonData = gson.toJson(data);
//        String request = "https://" + System.getProperty("LOGIN_SERVER") + ":1443/logs/upload";
//        URL url = new URL(request); 
//        URLConnection connection = url.openConnection();
//        connection.setDoOutput(true);
//
//        OutputStreamWriter writer = new OutputStreamWriter(connection.getOutputStream());
//
//        writer.write(jsonData);
//        writer.flush();
//
//        BufferedReader reader = new BufferedReader(new InputStreamReader(connection.getInputStream()));
//
//        writer.close();
//        reader.close();
//    } catch (IOException e) {
//        System.out.println("[IOException] Failed to execute REST call to save log: " + e.getMessage());
//    } catch (CallNotFoundException e) {
//        // This is commented out because otherwise it floods the logs.
//        //System.out.println("[CallNotFoundException] Failed to execute REST call to save log: " + e.getMessage());
//    }
//
//    LogServicePb.RequestLog log = findLogInLogMapOrAddNewLog(requestId);
//    log.addLine(line);
>>>>>>> e6433c61
  }

  private synchronized LogServicePb.RequestLog findLogInLogMapOrAddNewLog(String requestId) {
    if (requestId == null) {
      requestId = "null";
    }

    for (int i = 0; i < this.logs.size(); i++) {
      LogServicePb.RequestLog possibleLog = (LogServicePb.RequestLog)this.logs.get(i);
      if (possibleLog.getRequestId().equals(requestId)) {
        return possibleLog;
      }

    }

    LogServicePb.RequestLog log = new LogServicePb.RequestLog();
    log.setRequestId(requestId);
    LogServicePb.LogOffset offset = new LogServicePb.LogOffset();
    offset.setRequestId(requestId);
    log.setOffset(offset);
    this.logs.addFirst(log);

    if (this.logs.size() > 1000) {
      this.logs.removeLast();
    }

    return log;
  }

  private String formatCombinedLog(String ip, String nickname, long endTimeUsec, String method, String resource, String httpVersion, Integer status, Long responseSize, String referrer, String userAgent)
  {
    String result = String.format("%1$s - %2$s [%3$s] \"%4$s %5$s %6$s\" %7$s %8$s %9$s %10$s", new Object[] { formatOptionalString(ip), formatOptionalString(nickname), formatTime(endTimeUsec), method, resource, httpVersion, formatOptionalInteger(status), formatResponseSize(responseSize), formatOptionalQuotedString(referrer), formatOptionalQuotedString(userAgent) });

    return result;
  }

  private String formatTime(long timeUsec)
  {
    SimpleDateFormat format = new SimpleDateFormat("d/MMM/yyyy:hh:mm:ss Z", Locale.ENGLISH);

    TimeZone zone = TimeZone.getTimeZone("PST");
    format.setTimeZone(zone);
    return format.format(new Date(timeUsec / 1000L));
  }

  private String formatOptionalQuotedString(String value)
  {
    if ((value == null) || (value.length() == 0)) {
      return "-";
    }
    return "\"" + value + "\"";
  }

  private String formatOptionalString(String value)
  {
    if ((value == null) || (value.length() == 0)) {
      return "-";
    }
    return value;
  }

  private String formatOptionalInteger(Integer value)
  {
    if (value == null) {
      return "-";
    }
    return value.toString();
  }

  private String formatResponseSize(Long responseSize)
  {
    if (responseSize == null) {
      return "-";
    }
    return Long.toString(responseSize.longValue());
  }

  public Handler getLogHandler() {
    return new DevLogHandler(this);
  }

  public synchronized void clear()
  {
    this.logs.clear();
  }
}<|MERGE_RESOLUTION|>--- conflicted
+++ resolved
@@ -218,56 +218,6 @@
   public synchronized void addAppLogLine(String requestId, long time, int level, String message)
   {
     return;
-<<<<<<< HEAD
-    if (message == null)
-    {
-      return;
-    }
-    LogServicePb.LogLine line = new LogServicePb.LogLine();
-    line.setTime(time);
-    line.setLevel(level);
-    line.setLogMessage(message);
-
-    // Send the log to the Admin Console for later viewing
-    HashMap<String, Object> logHash = new HashMap<String, Object>();
-    logHash.put("timestamp", time / 1e6);
-    logHash.put("level", level);
-    logHash.put("message", message);
-    HashMap<String, Object>[] logList = new HashMap[1];
-    logList[0] = logHash;
-
-    Gson gson = new Gson();
-    HashMap<String, Object> data = new HashMap<String, Object>();
-    data.put("service_name", System.getProperty("APPLICATION_ID"));
-    data.put("logs", logList);
-    data.put("host", System.getProperty("MY_IP_ADDRESS"));
-
-    try {
-        String jsonData = gson.toJson(data);
-        String request = "https://" + System.getProperty("LOGIN_SERVER") + ":1443/logs/upload";
-        URL url = new URL(request); 
-        URLConnection connection = url.openConnection();
-        connection.setDoOutput(true);
-
-        OutputStreamWriter writer = new OutputStreamWriter(connection.getOutputStream());
-
-        writer.write(jsonData);
-        writer.flush();
-
-        BufferedReader reader = new BufferedReader(new InputStreamReader(connection.getInputStream()));
-
-        writer.close();
-        reader.close();
-    } catch (IOException e) {
-        System.out.println("[IOException] Failed to execute REST call to save log: " + e.getMessage());
-    } catch (CallNotFoundException e) {
-        // This is commented out because otherwise it floods the logs.
-        //System.out.println("[CallNotFoundException] Failed to execute REST call to save log: " + e.getMessage());
-    }
-
-    LogServicePb.RequestLog log = findLogInLogMapOrAddNewLog(requestId);
-    log.addLine(line);
-=======
 //    if (message == null)
 //    {
 //      return;
@@ -316,7 +266,6 @@
 //
 //    LogServicePb.RequestLog log = findLogInLogMapOrAddNewLog(requestId);
 //    log.addLine(line);
->>>>>>> e6433c61
   }
 
   private synchronized LogServicePb.RequestLog findLogInLogMapOrAddNewLog(String requestId) {
