""" This service starts and stops application servers of a given application.
"""
# Programmer: Navraj Chohan <nlake44@gmail.com>

import glob
import json
import logging
import os
import random
import SOAPpy
import socket
import subprocess
import sys
import time
import urllib

from M2Crypto import SSL


sys.path.append(os.path.join(os.path.dirname(__file__), "../lib/"))
import appscale_info
import constants
import file_io
import monit_app_configuration
import monit_interface
import misc

# Local host path for datastore.
DATASTORE_PATH = "localhost"

# Most attempts to see if an application server comes up before failing
MAX_FETCH_ATTEMPTS = 7

# The initial amount of time to wait when trying to check if an application
# is up or not. In seconds.
INITIAL_BACKOFF_TIME = 1

# The PID number to return when a process did not start correctly
BAD_PID = -1

# Required configuration fields for starting an application
REQUIRED_CONFIG_FIELDS = ['app_name',
                          'app_port',
                          'language',
                          'load_balancer_ip',
                          'xmpp_ip',
                          'dblocations',
                          'env_vars',
                          'max_memory']

# The web path to fetch to see if the application is up
FETCH_PATH = '/_ah/health_check'

# Apps which can access any application's data.
TRUSTED_APPS = ["appscaledashboard"]

# The flag to tell the application server that this application can access
# all application data.
TRUSTED_FLAG = "--trusted"

# The location on the filesystem where the PHP executable is installed.
PHP_CGI_LOCATION = "/usr/local/php-5.4.15/installdir/bin/php-cgi"

def convert_config_from_json(config):
  """ Takes the configuration in JSON format and converts it to a dictionary.
      Validates the dictionary configuration before returning.

  Args:
    config: The configuration to convert
  Returns:
    None if it failed to convert the config and a dictionary if it succeeded
  """
  logging.info("Configuration for app:" + str(config))
  try:
    config = json.loads(config)
  except ValueError, e:
    logging.error("%s Exception--Unable to parse configuration: %s"%\
                   (e.__class__, str(e)))
    return None
  except TypeError, e:
    logging.error("%s Exception--Unable to parse configuration: %s"%\
                   (e.__class__, str(e)))
    return None

  if is_config_valid(config):
    return config
  else:
    return None

def start_app(config):
  """ Starts a Google App Engine application on this machine. It
      will start it up and then proceed to fetch the main page.

  Args:
    config: a dictionary that contains
       app_name: Name of the application to start
       app_port: Port to start on
       language: What language the app is written in
       load_balancer_ip: Public ip of load balancer
       xmpp_ip: IP of XMPP service
       dblocations: List of database locations
       env_vars: A dict of environment variables that should be passed to the
        app.
       max_memory: An int that names the maximum amount of memory that this
        App Engine app is allowed to consume before being restarted.
  Returns:
    PID of process on success, -1 otherwise
  """
  config = convert_config_from_json(config)
  if config == None:
    logging.error("Invalid configuration for application")
    return BAD_PID

  if not misc.is_app_name_valid(config['app_name']):
    logging.error("Invalid app name for application: " +\
                  config['app_name'])
    return BAD_PID
  logging.info("Starting %s application %s"%(config['language'],
                                             config['app_name']))

  start_cmd = ""
  stop_cmd = ""
  env_vars = config['env_vars']
  env_vars['GOPATH'] = '/root/appscale/AppServer/goroot/'
  env_vars['GOROOT'] = '/root/appscale/AppServer/gopath/'
  watch = "app___" + config['app_name']

  if config['language'] == constants.PYTHON27 or \
       config['language'] == constants.GO or \
       config['language'] == constants.PHP:
    start_cmd = create_python27_start_cmd(config['app_name'],
                            config['load_balancer_ip'],
                            config['app_port'],
                            config['load_balancer_ip'],
                            config['xmpp_ip'],
                            config['dblocations'],
                            config['language'])
    logging.info(start_cmd)
    stop_cmd = create_python27_stop_cmd(config['app_port'], config['language'])
    env_vars.update(create_python_app_env(config['load_balancer_ip'],
                            config['app_name']))
  elif config['language'] == constants.JAVA:
    copy_successful = copy_modified_jars(config['app_name'])
    if not copy_successful:
      return BAD_PID
    start_cmd = create_java_start_cmd(config['app_name'],
                            config['app_port'],
                            config['load_balancer_ip'],
                            config['dblocations'])
    stop_cmd = create_java_stop_cmd(config['app_port'])
    env_vars.update(create_java_app_env())
  else:
    logging.error("Unknown application language %s for appname %s"\
                  %(config['language'], config['app_name']))
    return BAD_PID

  logging.info("Start command: " + str(start_cmd))
  logging.info("Stop command: " + str(stop_cmd))
  logging.info("Environment variables: " +str(env_vars))

  monit_app_configuration.create_config_file(str(watch),
                                             str(start_cmd),
                                             str(stop_cmd),
                                             [config['app_port']],
                                             env_vars,
                                             config['max_memory'])

  if not monit_interface.start(watch):
    logging.error("Unable to start application server with monit")
    return BAD_PID

  if not wait_on_app(int(config['app_port'])):
    logging.error("Application server did not come up in time, " + \
                   "removing monit watch")
    monit_interface.stop(watch)
    return BAD_PID

  return 0

def stop_app_instance(app_name, port):
  """ Stops a Google App Engine application process instance on current
      machine.

  Args:
    app_name: Name of application to stop
    port: The port the application is running on
  Returns:
    True on success, False otherwise
  """
  if not misc.is_app_name_valid(app_name):
    logging.error("Unable to kill app process %s on port %d because of " +\
                  "invalid name for application"%(app_name, int(port)))
    return False

  logging.info("Stopping application %s"%app_name)
  watch = "app___" + app_name + "-" + str(port)
  if not monit_interface.stop(watch, is_group=False):
    logging.error("Unable to stop application server for app {0} on " \
      "port {1}".format(app_name, port))
    return False

  # Now that the AppServer is stopped, remove its monit config file so that
  # monit doesn't pick it up and restart it.
  monit_config_file = "/etc/monit/conf.d/{0}.cfg".format(watch)
  os.remove(monit_config_file)
  return True


def restart_app_instances_for_app(app_name):
  """ Restarts all instances of a Google App Engine application on this machine.

  Args:
    app_name: The application ID corresponding to the app to restart.

  Returns:
    True if successful, and False otherwise.
  """
  if not misc.is_app_name_valid(app_name):
    logging.error("Unable to kill app process %s on because of " +\
                  "invalid name for application"%(app_name))
    return False

  logging.info("Restarting application %s"%app_name)
  watch = "app___" + app_name
  return monit_interface.restart(watch)

def stop_app(app_name):
  """ Stops all process instances of a Google App Engine application on this
      machine.

  Args:
    app_name: Name of application to stop
  Returns:
    True on success, False otherwise
  """
  if not misc.is_app_name_valid(app_name):
    logging.error("Unable to kill app process %s on because of " +\
                  "invalid name for application"%(app_name))
    return False

  logging.info("Stopping application %s"%app_name)
  watch = "app___" + app_name
  monit_result = monit_interface.stop(watch)

  if not monit_result:
    logging.error("Unable to shut down monit interface for watch %s"%watch)
    return False

  return True

############################################
# Private Functions (but public for testing)
############################################
def wait_on_app(port):
  """ Waits for the application hosted on this machine, on the given port,
      to respond to HTTP requests.

  Args:
    port: Port where app is hosted on the local machine
  Returns:
    True on success, False otherwise
  """
  backoff = INITIAL_BACKOFF_TIME
  retries = MAX_FETCH_ATTEMPTS
  private_ip = appscale_info.get_private_ip()

  url = "http://" + private_ip + ":" + str(port) + FETCH_PATH
  while retries > 0:
    try:
      urllib.urlopen(url)
      return True
    except IOError:
      retries -= 1

    logging.warning("Application was not up at %s, retrying in %d seconds"%\
                   (url, backoff))
    time.sleep(backoff)
    backoff *= 2

  logging.error("Application did not come up on %s after %d attemps"%\
                (url, MAX_FETCH_ATTEMPTS))
  return False

def choose_db_location(db_locations, port):
  """ Given a string containing multiple datastore locations
      select one based on port number.

  Args:
    db_locations: A list of datastore locations
    port: The port the application runs on.
  Returns:
    An IP address that can be used for datastore access
  Raise:
    ValueError: if there are no locations given in the args.
  """
<<<<<<< HEAD
  if len(db_locations) == 0:
    raise ValueError("DB locations " + \
                     "were not correctly set: " + str(db_locations))

  index = port % len(db_locations)
  return db_locations[index]
=======
  return DATASTORE_PATH
>>>>>>> 3f562e60

def create_python_app_env(public_ip, app_name):
  """ Returns the environment variables the python application server uses.

  Args:
    public_ip: The public IP of the load balancer
    app_name: The name of the application to be run
  Returns:
    A dictionary containing the environment variables
  """
  env_vars = {}
  env_vars['MY_IP_ADDRESS'] = public_ip
  env_vars['APPNAME'] = app_name
  env_vars['GOMAXPROCS'] = appscale_info.get_num_cpus()
  env_vars['APPSCALE_HOME'] = constants.APPSCALE_HOME
  env_vars['PYTHON_LIB'] = "{0}/AppServer/".format(constants.APPSCALE_HOME)
  return env_vars

def create_java_app_env():
  """ Returns the environment variables java application servers uses.

  Returns:
    A dictionary containing the environment variables
  """
  env_vars = {}
  env_vars['APPSCALE_HOME'] = constants.APPSCALE_HOME
  return env_vars

def create_python27_start_cmd(app_name,
                              login_ip,
                              port,
                              load_balancer_host,
                              xmpp_ip,
                              db_locations,
                              py_version):
  """ Creates the start command to run the python application server.

  Args:
    app_name: The name of the application to run
    login_ip: The public IP
    port: The local port the application server will bind to
    load_balancer_host: The host of the load balancer
    xmpp_ip: The IP of the XMPP service
    py_version: The version of python to use
  Returns:
    A string of the start command.
  """
  db_location = choose_db_location(db_locations, int(port))
  cmd = ["python",
         constants.APPSCALE_HOME + "/AppServer/dev_appserver.py",
         "--port " + str(port),
         "--admin_port " + str(port + 10000),
         "--cookie_secret " + appscale_info.get_secret(),
         "--login_server " + login_ip,
         "--skip_sdk_update_check",
         "--nginx_host " + str(load_balancer_host),
         "--require_indexes",
         "--enable_sendmail",
         "--xmpp_path " + xmpp_ip,
         "--php_executable_path=" + str(PHP_CGI_LOCATION),
         "--uaserver_path " + db_location + ":"\
               + str(constants.UA_SERVER_PORT),
         "--datastore_path " + db_location + ":"\
               + str(constants.DB_SERVER_PORT),
         "/var/apps/" + app_name + "/app",
         "--host " + appscale_info.get_private_ip()]

  if app_name in TRUSTED_APPS:
    cmd.extend([TRUSTED_FLAG])

  return ' '.join(cmd)

def locate_dir(path, dir_name):
  """ Locates a directory inside the given path.

  Args:
    path: The path to be searched
    dir_name: The directory we are looking for

  Returns:
    The absolute path of the directory we are looking for.
  """
  for root, sub_dirs, files in os.walk(path):
    for dir in sub_dirs:
      if dir_name == dir:
        result = os.path.abspath(os.path.join(root, dir))
        if dir == "WEB-INF" and result.count(os.sep) <= path.count(os.sep) + 1:
          logging.info("Found WEB-INF/ at: %s" % result)
          return result
        elif dir == "lib" and result.count(os.sep) <= path.count(os.sep) + 2 \
          and result.endswith("/WEB-INF/%s" % dir):
          logging.info("Found lib/ at: %s" % result)
          return result

def copy_modified_jars(app_name):
  """ Copies the changes made to the Java SDK
  for AppScale into the apps lib folder.

  Args:
    app_name: The name of the application to run

  Returns:
    False if there were any errors, True if success
  """
  appscale_home = constants.APPSCALE_HOME

  app_dir = "/var/apps/" + app_name + "/app/"
  lib_dir = locate_dir(app_dir, "lib")

  cp_result = subprocess.call("cp " +  appscale_home + "/AppServer_Java/" +\
                              "appengine-java-sdk-repacked/lib/user/*.jar " +\
                              lib_dir, shell=True)
  if cp_result != 0:
    logging.error("Failed to copy appengine-java-sdk-repacked/lib/user jars " +\
                  "to lib directory of " + app_name)
    return False

  cp_result = subprocess.call("cp " + appscale_home + "/AppServer_Java/" +\
                              "appengine-java-sdk-repacked/lib/impl/" +\
                              "appscale-*.jar " + lib_dir, shell=True)

  if cp_result != 0:
    logging.error("Failed to copy email jars to lib directory of " + app_name)
    return False

  return True

def create_java_start_cmd(app_name,
                          port,
                          load_balancer_host,
                          db_locations):
  """ Creates the start command to run the java application server.

  Args:
    app_name: The name of the application to run
    port: The local port the application server will bind to
    load_balancer_host: The host of the load balancer
    xmpp_ip: The IP of the XMPP service
  Returns:
    A string of the start command.
  """
  db_location = choose_db_location(db_locations, int(port))

  # The Java AppServer needs the NGINX_PORT flag set so that it will read the
  # local FS and see what port it's running on. The value doesn't matter.
  cmd = ["cd " + constants.JAVA_APPSERVER + " &&",
             "./genKeystore.sh &&",
             "./appengine-java-sdk-repacked/bin/dev_appserver.sh",
             "--port=" + str(port),
             #this jvm flag allows javax.email to connect to the smtp server
             "--jvm_flag=-Dsocket.permit_connect=true",
             "--disable_update_check",
             "--cookie_secret=" + appscale_info.get_secret(),
             "--address=" + appscale_info.get_private_ip(),
             "--datastore_path=" + db_location,
             "--login_server=" + load_balancer_host,
             "--appscale_version=1",
             "--APP_NAME=" + app_name,
             "--NGINX_ADDRESS=" + load_balancer_host,
             "--NGINX_PORT=anything",
             os.path.dirname(locate_dir("/var/apps/" + app_name +"/app/", \
               "WEB-INF"))
             ]

  return ' '.join(cmd)

def choose_python_executable(py_version):
  """ Selects the correct executable of python to use.

  Args:
    py_version: A string of the python version
  Returns:
    String of python executable path
  """
  return "/usr/bin/python"

def create_python27_stop_cmd(port, py_version):
  """ This creates the stop command for an application which is
  uniquely identified by a port number. Additional portions of the
  start command are included to prevent the termination of other
  processes.

  Args:
    port: The port which the application server is running
    py_version: The python version the app is currently using
  Returns:
    A string of the stop command.
  """
  stop_cmd = "/usr/bin/python /root/appscale/stop_service.py " \
    "dev_appserver.py {0}".format(port)
  return stop_cmd

def create_java_stop_cmd(port):
  """ This creates the stop command for an application which is
  uniquely identified by a port number. Additional portions of the
  start command are included to prevent the termination of other
  processes.

  Args:
    port: The port which the application server is running
  Returns:
    A string of the stop command.
  """
  stop_cmd = "/usr/bin/python /root/appscale/stop_service.py " \
    "java {0}".format(port)
  return stop_cmd

def is_config_valid(config):
  """ Takes a configuration and checks to make sure all required properties
    are present.

  Args:
    config: The dictionary to validate
  Returns:
    True if valid, False otherwise
  """
  for ii in REQUIRED_CONFIG_FIELDS:
    try:
      if config[ii]:
        pass
    except KeyError:
      logging.error("Unable to find " + str(ii) + " in configuration")
      return False
  return True

def usage():
  """ Prints usage of this program """
  print "args: --help or -h for this menu"

################################
# MAIN
################################
if __name__ == "__main__":
  for ii in range(1, len(sys.argv)):
    if sys.argv[ii] in ("-h", "--help"):
      usage()
      sys.exit()

  internal_ip = socket.gethostbyname(socket.gethostname())
  server = SOAPpy.SOAPServer((internal_ip, constants.APP_MANAGER_PORT))

  server.registerFunction(start_app)
  server.registerFunction(stop_app)
  server.registerFunction(stop_app_instance)
  server.registerFunction(restart_app_instances_for_app)

  file_io.set_logging_format()

  while 1:
    try:
      server.serve_forever()
    except SSL.SSLError:
      pass<|MERGE_RESOLUTION|>--- conflicted
+++ resolved
@@ -293,16 +293,7 @@
   Raise:
     ValueError: if there are no locations given in the args.
   """
-<<<<<<< HEAD
-  if len(db_locations) == 0:
-    raise ValueError("DB locations " + \
-                     "were not correctly set: " + str(db_locations))
-
-  index = port % len(db_locations)
-  return db_locations[index]
-=======
   return DATASTORE_PATH
->>>>>>> 3f562e60
 
 def create_python_app_env(public_ip, app_name):
   """ Returns the environment variables the python application server uses.
