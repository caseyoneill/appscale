#!/usr/bin/ruby -w


$:.unshift File.join(File.dirname(__FILE__))
require 'helperfunctions'


# To support the Google App Engine Datastore API in a way that is
# database-agnostic, App Engine applications store and retrieve data
# via the PBServer. The server inherits this name from the storage
# format of requests in the Datastore API: Protocol Buffers.
module PbServer


  # As PBServers are single-threaded, we run more than one and put
  # nginx in front of it to load balance requests. This constant
  # indicates how many PBServers should be run on each node.
  NUM_PBSERVERS = 3


  # The first port that should be used to host PBServers.
  STARTING_PORT = 4000


  # The port that we should run nginx on, to load balance requests to the
  # various PBServers running on this node.
  PROXY_PORT = 3999


  # The port that nginx should be listening to for non-encrypted requests to
  # the PBServers.
  LISTEN_PORT_NO_SSL = 8888


  # The port that nginx should be listening to for encrypted requests to the
  # PBServers.
  LISTEN_PORT_WITH_SSL = 8443


  # A list of databases that we cannot spawn multiple PBServers for and stick
  # nginx in front of, usually because they have locks or other database state
  # stored in memory.
  DBS_NEEDING_ONE_PBSERVER = ["mysql"]


  # A list of databases that we have native (not database agnostic) support for
  # within AppScale.
  DBS_WITH_NATIVE_PBSERVER = ["mysql"]

<<<<<<< HEAD
  # A list of databases that use the v2 for database query support
=======
  # A list of databases that use the version 2 of database query support.
  # The second version has secondary index support.
>>>>>>> c80a8b46
  DBS_WITH_V2_PBSERVER = ['cassandra', 'hypertable', "hbase"]

  # The name that nginx should use as the identifier for the PBServer when it
  # we write its configuration files.
  NAME = "as_pbserver"


  # Starts a Protocol Buffer Server on this machine. We don't want to monitor
  # it ourselves, so just tell god to start it and watch it.
  def self.start(master_ip, db_local_ip, my_ip, table, zklocations)
    pbserver = self.get_executable_name(table)
    ports = self.get_server_ports(table)

    env_vars = { 
      'APPSCALE_HOME' => APPSCALE_HOME,
      "MASTER_IP" => master_ip, 
      "LOCAL_DB_IP" => db_local_ip 
    }
  
    if DBS_WITH_V2_PBSERVER.include?(table)
      ports.each { |port|
        start_cmd = "/usr/bin/python2.6 #{pbserver} -p #{port} " +
            "--no_encryption --type #{table} -z \'#{zklocations}\' "
<<<<<<< HEAD
        # stop command doesn work, relies on terminate.rb
=======
        # stop command doesn't work, relies on terminate.rb
>>>>>>> c80a8b46
        stop_cmd = "pkill -9 datastore_server"
        GodInterface.start(:pbserver, start_cmd, stop_cmd, port, env_vars)
      }
    else
      ports.each { |port|
        start_cmd = "/usr/bin/python2.6 #{pbserver} -p #{port} " +
            "--no_encryption --type #{table} -z \'#{zklocations}\' "
          "--no_encryption --type #{table} -z \'#{zklocations}\' " +
          "-s #{HelperFunctions.get_secret()} -a #{my_ip} --key"
        # stop command doesn work, relies on terminate.rb
        stop_cmd = "pkill -9 appscale_server"
        GodInterface.start(:pbserver, start_cmd, stop_cmd, port, env_vars)
      }
    end
  end


  # Stops the Protocol Buffer Server running on this machine. Since it's
  # managed by god, just tell god to shut it down.
  def self.stop(table)
     GodInterface.stop(:pbserver)
  end


  # Restarts the Protocol Buffer Server on this machine by doing a hard
  # stop (killing it) and starting it.
  def self.restart(master_ip, my_ip, table, zklocations)
    self.stop()
    self.start(master_ip, my_ip, table, zklocations)
  end


  # Returns a list of ports that should be used to host PBServers.
  def self.get_server_ports(table)
    if DBS_NEEDING_ONE_PBSERVER.include?(table)
      num_pbservers = 1
    else
      num_pbservers = NUM_PBSERVERS
    end

    server_ports = []
    num_pbservers.times { |i|
      server_ports << STARTING_PORT + i
    }
    return server_ports
  end

  
  def self.is_running(my_ip)
    `curl http://#{my_ip}:#{PROXY_PORT}` 
  end 


  # Since we have two different versions of the Protocol Buffer Server
  # (one that's database agnostic and one that's native to the DB), return
  # the right version for the database selected.
  def self.get_executable_name(table)
    if DBS_WITH_NATIVE_PBSERVER.include?(table)
      return "#{APPSCALE_HOME}/AppDB/appscale_server_#{table}.py"
    elsif DBS_WITH_V2_PBSERVER.include?(table)
      return "#{APPSCALE_HOME}/AppDB/datastore_server.py"
    else
      return "#{APPSCALE_HOME}/AppDB/appscale_server.py"
    end
  end
end
<|MERGE_RESOLUTION|>--- conflicted
+++ resolved
@@ -47,12 +47,8 @@
   # within AppScale.
   DBS_WITH_NATIVE_PBSERVER = ["mysql"]
 
-<<<<<<< HEAD
-  # A list of databases that use the v2 for database query support
-=======
   # A list of databases that use the version 2 of database query support.
   # The second version has secondary index support.
->>>>>>> c80a8b46
   DBS_WITH_V2_PBSERVER = ['cassandra', 'hypertable', "hbase"]
 
   # The name that nginx should use as the identifier for the PBServer when it
@@ -76,11 +72,7 @@
       ports.each { |port|
         start_cmd = "/usr/bin/python2.6 #{pbserver} -p #{port} " +
             "--no_encryption --type #{table} -z \'#{zklocations}\' "
-<<<<<<< HEAD
-        # stop command doesn work, relies on terminate.rb
-=======
         # stop command doesn't work, relies on terminate.rb
->>>>>>> c80a8b46
         stop_cmd = "pkill -9 datastore_server"
         GodInterface.start(:pbserver, start_cmd, stop_cmd, port, env_vars)
       }
