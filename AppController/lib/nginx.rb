#!/usr/bin/ruby -w


require 'fileutils'


$:.unshift File.join(File.dirname(__FILE__))
require 'helperfunctions'
require 'app_dashboard'
require 'datastore_server'
require 'monit_interface'


# A module to wrap all the interactions with the nginx web server
# Google App Engine applications can request that certain files should be
# hosted statically, so we use the nginx web server for this. It is the
# first server that a user hits, and forwards non-static file requests to
# haproxy, which then load balances requests to AppServers. This module
# configures and deploys nginx within AppScale.
module Nginx


  # The path on the local filesystem where the nginx binary can be found.
  NGINX_BIN = "/usr/sbin/nginx"


  NGINX_PATH = "/etc/nginx/"


  SITES_ENABLED_PATH = File.join(NGINX_PATH, "sites-enabled")


  CONFIG_EXTENSION = "conf"


  MAIN_CONFIG_FILE = File.join(NGINX_PATH, "nginx.#{CONFIG_EXTENSION}")


  START_PORT = 8080


  # This is the start port of SSL connections to applications. Where an
  # app would have the set of ports (8080, 3700), (8081, 3701), and so on.
  SSL_PORT_OFFSET = 3700 


  BLOBSERVER_LISTEN_PORT = 6106


  BLOBSERVER_PORT = 6107


  CHANNELSERVER_PORT = 5280


  def self.start()
    # Nginx runs both a 'master process' and one or more 'worker process'es, so
    # when we have monit watch it, as long as one of those is running, nginx is
    # still running and shouldn't be restarted.
    start_cmd = "#{NGINX_BIN} -c #{MAIN_CONFIG_FILE}"
    stop_cmd = "#{NGINX_BIN} -s stop"
    match_cmd = "nginx: (.*) process"
    MonitInterface.start(:nginx, start_cmd, stop_cmd, ports=9999, env_vars=nil,
      remote_ip=nil, remote_key=nil, match_cmd=match_cmd)
  end

  def self.stop()
    MonitInterface.stop(:nginx)
  end

  # Kills nginx if there was a failure when trying to start/reload.
  #
  def self.cleanup_failed_nginx()
    Djinn.log_error("****Killing nginx because there was a FATAL error****")
    `ps aux | grep nginx | grep worker | awk {'print $2'} | xargs kill -9`
  end

  # Reload nginx if it is already running. If nginx is not running, start it.
  def self.reload()
    if Nginx.is_running?
      HelperFunctions.shell("#{NGINX_BIN} -s reload")
      if $?.to_i != 0
        cleanup_failed_nginx()
        Nginx.start()
      end
    else
      Nginx.start()
    end
  end

  def self.is_running?
    processes = `ps ax | grep nginx | grep worker | grep -v grep | wc -l`.chomp
    if processes == "0"
      return false
    else
      return true
    end
  end

  # The port that nginx will be listen on for the given app number
  def self.app_listen_port(app_number)
    START_PORT + app_number
  end

  def self.get_ssl_port_for_app(http_port)
    http_port - SSL_PORT_OFFSET
  end

  # Return true if the configuration is good, false o.w.
  def self.check_config()
    HelperFunctions.shell("#{NGINX_BIN} -t -c #{MAIN_CONFIG_FILE}")
    return ($?.to_i == 0)
  end

  # Creates a Nginx config file for the provided app name
  def self.write_app_config(app_name, http_port, https_port, my_public_ip,
    my_private_ip, proxy_port, static_handlers, login_ip)
    secure_handlers = HelperFunctions.get_secure_handlers(app_name)
    Djinn.log_debug("Secure handlers: " + secure_handlers.inspect.to_s)
    always_secure_locations = secure_handlers[:always].map { |handler|
      HelperFunctions.generate_secure_location_config(handler, https_port)
    }.join
    never_secure_locations = secure_handlers[:never].map { |handler|
      HelperFunctions.generate_secure_location_config(handler, http_port)
    }.join

    secure_static_handlers = []
    non_secure_static_handlers = []
    static_handlers.map { |handler|
      if handler["secure"] == "always"
        secure_static_handlers << handler
      elsif handler["secure"] == "never"
        non_secure_static_handlers << handler
      else
        secure_static_handlers << handler
        non_secure_static_handlers << handler
      end
    }

    secure_static_locations = secure_static_handlers.map { |handler|
      HelperFunctions.generate_location_config(handler)
    }.join
    non_secure_static_locations = non_secure_static_handlers.map { |handler|
      HelperFunctions.generate_location_config(handler)
    }.join

    default_location = <<DEFAULT_CONFIG
    location / {
      proxy_set_header  X-Real-IP  $remote_addr;
      proxy_set_header  X-Forwarded-For $proxy_add_x_forwarded_for;
      proxy_set_header Host $http_host;
      proxy_redirect off;
      proxy_pass http://gae_#{app_name};
      client_max_body_size 2G;
      proxy_connect_timeout 600;
      client_body_timeout 600;
      proxy_read_timeout 600;
    }
DEFAULT_CONFIG
    secure_default_location = default_location
    non_secure_default_location = default_location
    if never_secure_locations.include?('location / {')
      secure_default_location = ''
    end
    if always_secure_locations.include?('location / {')
      non_secure_default_location = ''
    end

    config = <<CONFIG
# Any requests that aren't static files get sent to haproxy
upstream gae_#{app_name} {
    server #{my_private_ip}:#{proxy_port};
}

server {
 
    listen #{http_port};
    server_name #{my_public_ip};
    root /var/apps/#{app_name}/app;
    # Uncomment these lines to enable logging, and comment out the following two
    #access_log  /var/log/nginx/#{app_name}.access.log upstream;
    error_log  /var/log/nginx/#{app_name}.error.log;
    access_log off;
    #error_log /dev/null crit;

    ignore_invalid_headers off;

    rewrite_log off;
    error_page 404 = /404.html;
    set $cache_dir /var/apps/#{app_name}/cache;

    #If they come here using HTTPS, bounce them to the correct scheme
    error_page 400 http://$host:$server_port$request_uri;

    #{always_secure_locations}
    #{non_secure_static_locations}

    #{non_secure_default_location}

    location /404.html {
      root /var/apps/#{app_name};
    }

    location /reserved-channel-appscale-path {
      proxy_buffering off;
      tcp_nodelay on;
      keepalive_timeout 600;
      proxy_read_timeout 120;
      proxy_pass http://#{login_ip}:#{CHANNELSERVER_PORT}/http-bind;
    }

}
server {
    listen #{https_port};
    server_name #{my_public_ip}-#{app_name}-ssl;
    ssl on;
<<<<<<< HEAD
    ssl_protocols  TLSv1 TLSv1.1 TLSv1.2;  # don't use SSLv3 ref: POODLE
=======
    ssl_protocols TLSv1 TLSv1.1 TLSv1.2;  # don't use SSLv3 ref: POODLE
>>>>>>> 6a5803c1
    ssl_certificate /etc/nginx/mycert.pem;
    ssl_certificate_key /etc/nginx/mykey.pem;
    ignore_invalid_headers off;

    #If they come here using HTTP, bounce them to the correct scheme
    error_page 400 https://$host:$server_port$request_uri;
    error_page 497 https://$host:$server_port$request_uri;
 
    #root /var/apps/#{app_name}/app;
    # Uncomment these lines to enable logging, and comment out the following two
    #access_log  /var/log/nginx/#{app_name}.access.log upstream;
    error_log  /var/log/nginx/#{app_name}.error.log;
    access_log off;
    #error_log /dev/null crit;

    rewrite_log off;
    error_page 404 = /404.html;
    set $cache_dir /var/apps/#{app_name}/cache;

    #{never_secure_locations}
    #{secure_static_locations}

    #{secure_default_location}

    location /reserved-channel-appscale-path {
      proxy_buffering off;
      tcp_nodelay on;
      keepalive_timeout 600;
      proxy_read_timeout 120;
      proxy_pass http://#{login_ip}:#{CHANNELSERVER_PORT}/http-bind;
    }


}
CONFIG

    config_path = File.join(SITES_ENABLED_PATH, "#{app_name}.#{CONFIG_EXTENSION}")
    File.open(config_path, "w+") { |dest_file| dest_file.write(config) }

    return reload_nginx(config_path, app_name)
  end

  # Creates a Nginx config file for the provided app name on the load balancer
  def self.write_fullproxy_app_config(app_name, http_port, https_port,
    my_public_ip, my_private_ip, proxy_port, static_handlers, login_ip)

    Djinn.log_debug("Writing full proxy app config for app #{app_name}")

    secure_handlers = HelperFunctions.get_secure_handlers(app_name)
    Djinn.log_debug("Secure handlers: " + secure_handlers.inspect.to_s)
    always_secure_locations = secure_handlers[:always].map { |handler|
      HelperFunctions.generate_secure_location_config(handler, https_port)
    }.join
    never_secure_locations = secure_handlers[:never].map { |handler|
      HelperFunctions.generate_secure_location_config(handler, http_port)
    }.join

    secure_static_handlers = []
    non_secure_static_handlers = []
    static_handlers.map { |handler|
      if handler["secure"] == "always"
        secure_static_handlers << handler
      elsif handler["secure"] == "never"
        non_secure_static_handlers << handler
      else
        secure_static_handlers << handler
        non_secure_static_handlers << handler
      end
    }

    secure_static_locations = secure_static_handlers.map { |handler|
      HelperFunctions.generate_location_config(handler)
    }.join
    non_secure_static_locations = non_secure_static_handlers.map { |handler|
      HelperFunctions.generate_location_config(handler)
    }.join

    if never_secure_locations.include?('location / {')
      secure_default_location = ''
    else
      secure_default_location = <<DEFAULT_CONFIG
    location / {
      proxy_set_header  X-Real-IP  $remote_addr;
      proxy_set_header  X-Forwarded-For $proxy_add_x_forwarded_for;
      proxy_set_header  X-Forwarded-Proto $scheme;
      proxy_set_header  X-Forwarded-Ssl $ssl;
      proxy_set_header Host $http_host;
      proxy_redirect off;
      proxy_pass http://gae_ssl_#{app_name};
      client_max_body_size 2G;
      proxy_connect_timeout 600;
      client_body_timeout 600;
      proxy_read_timeout 600;
    }
DEFAULT_CONFIG
    end

    if always_secure_locations.include?('location / {')
      non_secure_default_location = ''
    else
      non_secure_default_location = <<DEFAULT_CONFIG
    location / {
      proxy_set_header  X-Real-IP  $remote_addr;
      proxy_set_header  X-Forwarded-For $proxy_add_x_forwarded_for;
      proxy_set_header  X-Forwarded-Proto $scheme;
      proxy_set_header  X-Forwarded-Ssl $ssl;
      proxy_set_header Host $http_host;
      proxy_redirect off;
      proxy_pass http://gae_#{app_name};
      client_max_body_size 2G;
      proxy_connect_timeout 600;
      client_body_timeout 600;
      proxy_read_timeout 600;
    }
DEFAULT_CONFIG
    end

    config = <<CONFIG
# Any requests that aren't static files get sent to haproxy
upstream gae_#{app_name} {
    server #{my_private_ip}:#{proxy_port};
}

upstream gae_ssl_#{app_name} {
    server #{my_private_ip}:#{proxy_port};
}

upstream gae_#{app_name}_blobstore {
    server #{my_private_ip}:#{BLOBSERVER_PORT};
}

map $scheme $ssl {
    default off;
    https on;
}

server {
    listen #{http_port};
    server_name #{my_public_ip}-#{app_name};
    #root /var/apps/#{app_name}/app;
    # Uncomment these lines to enable logging, and comment out the following two
    #access_log  /var/log/nginx/#{app_name}.access.log upstream;
    error_log  /var/log/nginx/#{app_name}.error.log;
    access_log off;
    #error_log /dev/null crit;
    ignore_invalid_headers off;

    rewrite_log off;
    error_page 404 = /404.html;
    set $cache_dir /var/apps/#{app_name}/cache;

    #If they come here using HTTPS, bounce them to the correct scheme
    error_page 400 http://$host:$server_port$request_uri;

    #{always_secure_locations}
    #{non_secure_static_locations}
    #{non_secure_default_location}

    location /reserved-channel-appscale-path {
      proxy_buffering off;
      tcp_nodelay on;
      keepalive_timeout 600;
      proxy_read_timeout 120;
      proxy_pass http://#{login_ip}:#{CHANNELSERVER_PORT}/http-bind;
    }

}
server {
    listen #{BLOBSERVER_LISTEN_PORT};
    server_name #{my_public_ip}-#{app_name}-blobstore;
    #root /var/apps/#{app_name}/app;
    # Uncomment these lines to enable logging, and comment out the following two
    #access_log  /var/log/nginx/#{app_name}-blobstore.access.log upstream;
    error_log  /var/log/nginx/#{app_name}-blobstore.error.log;
    access_log off;
    #error_log /dev/null crit;
    ignore_invalid_headers off;

    #If they come here using HTTPS, bounce them to the correct scheme
    error_page 400 http://$host:$server_port$request_uri;

    rewrite_log off;
    error_page 404 = /404.html;

    location / {
      proxy_set_header  X-Real-IP  $remote_addr;
      proxy_set_header  X-Forwarded-For $proxy_add_x_forwarded_for;
      proxy_set_header Host $http_host;
      proxy_redirect off;
      proxy_pass http://gae_#{app_name}_blobstore;
      client_max_body_size 2G;
      proxy_connect_timeout 600;
      client_body_timeout 600;
      proxy_read_timeout 600;
    }
}    

server {
    listen #{https_port};
    server_name #{my_public_ip}-#{app_name}-ssl;
    ssl on;
<<<<<<< HEAD
    ssl_protocols  TLSv1 TLSv1.1 TLSv1.2;  # don't use SSLv3 ref: POODLE
=======
    ssl_protocols TLSv1 TLSv1.1 TLSv1.2;  # don't use SSLv3 ref: POODLE
>>>>>>> 6a5803c1
    ssl_certificate #{NGINX_PATH}/mycert.pem;
    ssl_certificate_key #{NGINX_PATH}/mykey.pem;

    #If they come here using HTTP, bounce them to the correct scheme
    error_page 400 https://$host:$server_port$request_uri;
    error_page 497 https://$host:$server_port$request_uri;

    #root /var/apps/#{app_name}/app;
    # Uncomment these lines to enable logging, and comment out the following two
    #access_log  /var/log/nginx/#{app_name}.access.log upstream;
    error_log  /var/log/nginx/#{app_name}.error.log;
    access_log off;
    #error_log /dev/null crit;
    ignore_invalid_headers off;

    rewrite_log off;
    error_page 404 = /404.html;
    set $cache_dir /var/apps/#{app_name}/cache;

    #{never_secure_locations}
    #{secure_static_locations}
    #{secure_default_location}

    location /reserved-channel-appscale-path {
      proxy_buffering off;
      tcp_nodelay on;
      keepalive_timeout 600;
      proxy_read_timeout 120;
      proxy_pass http://#{login_ip}:#{CHANNELSERVER_PORT}/http-bind;
    }


}
CONFIG

    config_path = File.join(SITES_ENABLED_PATH, "#{app_name}.#{CONFIG_EXTENSION}")
    File.open(config_path, "w+") { |dest_file| dest_file.write(config) }

    return reload_nginx(config_path, app_name)
  end

  def self.reload_nginx(config_path, app_name)
    if Nginx.check_config()
      Nginx.reload()
      return true
    else
      Djinn.log_error("Unable to load Nginx config for #{app_name}")
      FileUtils.rm(config_path)
      return false
    end
  end 

  def self.remove_app(app_name)
    config_name = "#{app_name}.#{CONFIG_EXTENSION}"
    FileUtils.rm(File.join(SITES_ENABLED_PATH, config_name))
    Nginx.reload()
  end

  # Removes all the enabled sites
  def self.clear_sites_enabled()
    if File.exists?(SITES_ENABLED_PATH)
      sites = Dir.entries(SITES_ENABLED_PATH)
      # Remove any files that are not configs
      sites.delete_if { |site| !site.end_with?(CONFIG_EXTENSION) }
      full_path_sites = sites.map { |site| File.join(SITES_ENABLED_PATH, site) }
      FileUtils.rm_f full_path_sites

      Nginx.reload()
    end
  end

  # Create the configuration file for the AppDashboard application
  def self.create_app_load_balancer_config(my_public_ip, my_private_ip, 
    proxy_port)
    self.create_app_config(my_public_ip, my_private_ip, proxy_port, 
      AppDashboard::LISTEN_PORT, AppDashboard::APP_NAME,
      AppDashboard::PUBLIC_DIRECTORY, AppDashboard::LISTEN_SSL_PORT)
  end

  # Create the configuration file for the datastore_server
  def self.create_datastore_server_config(my_ip, proxy_port)
    config = <<CONFIG
upstream #{DatastoreServer::NAME} {
    server #{my_ip}:#{proxy_port};
}
    
server {
    listen #{DatastoreServer::LISTEN_PORT_NO_SSL};
    server_name #{my_ip};
    root /root/appscale/AppDB/;
    # Uncomment these lines to enable logging, and comment out the following two
    #access_log  /var/log/nginx/datastore_server.access.log upstream;
    #error_log  /var/log/nginx/datastore_server.error.log;
    access_log off;
    error_log /dev/null crit;
    ignore_invalid_headers off;

    rewrite_log off;
    error_page 404 = /404.html;



    location / {
      proxy_set_header  X-Real-IP  $remote_addr;
      proxy_set_header  X-Forwarded-For $proxy_add_x_forwarded_for;
      proxy_set_header Host $http_host;
      proxy_redirect off;
      proxy_pass http://#{DatastoreServer::NAME};
      client_max_body_size 30M;
      proxy_connect_timeout 600;
      client_body_timeout 600;
      proxy_read_timeout 600;
    }

}

server {
    listen #{DatastoreServer::LISTEN_PORT_WITH_SSL};
    ssl on;
<<<<<<< HEAD
    ssl_protocols  TLSv1 TLSv1.1 TLSv1.2;  # don't use SSLv3 ref: POODLE
=======
    ssl_protocols TLSv1 TLSv1.1 TLSv1.2;  # don't use SSLv3 ref: POODLE
>>>>>>> 6a5803c1
    ssl_certificate #{NGINX_PATH}/mycert.pem;
    ssl_certificate_key #{NGINX_PATH}/mykey.pem;

    #If they come here using HTTP, bounce them to the correct scheme
    error_page 400 https://$host:$server_port$request_uri;
    error_page 497 https://$host:$server_port$request_uri;

    root /root/appscale/AppDB/public;
    #access_log  /var/log/nginx/datastore_server_encrypt.access.log upstream;
    #error_log  /var/log/nginx/datastore_server_encrypt.error.log;
    access_log off;
    error_log  /dev/null crit;
    ignore_invalid_headers off;

    rewrite_log off;
    error_page 502 /502.html;

    location / {
      proxy_set_header  X-Real-IP  $remote_addr;
      proxy_set_header  X-Forwarded-For $proxy_add_x_forwarded_for;
      proxy_set_header Host $http_host;
      proxy_redirect off;

      client_body_timeout 600;
      proxy_read_timeout 600;
      #Increase file size so larger applications can be uploaded
      client_max_body_size 30M;
      # go to proxy
      proxy_pass http://#{DatastoreServer::NAME};
    }
}
CONFIG
    config_path = File.join(SITES_ENABLED_PATH, "#{DatastoreServer::NAME}.#{CONFIG_EXTENSION}")
    File.open(config_path, "w+") { |dest_file| dest_file.write(config) }

    HAProxy.regenerate_config

  end


  # A generic function for creating nginx config files used by appscale services
  def self.create_app_config(my_public_ip, my_private_ip, proxy_port, 
    listen_port, name, public_dir, ssl_port=nil)

    config = <<CONFIG
upstream #{name} {
   server #{my_private_ip}:#{proxy_port};
}
CONFIG

    if ssl_port
      # redirect all request to ssl port.
      config += <<CONFIG
server {
    #If they come here using HTTPS, bounce them to the correct scheme
    error_page 400 http://$host:$server_port$request_uri;


    listen #{listen_port};
    rewrite ^(.*) https://#{my_public_ip}:#{ssl_port}$1 permanent;
}

server {
 
    #If they come here using HTTP, bounce them to the correct scheme
    error_page 400 https://$host:$server_port$request_uri;
    error_page 497 https://$host:$server_port$request_uri;

    listen #{ssl_port};
    ssl on;
<<<<<<< HEAD
    ssl_protocols  TLSv1 TLSv1.1 TLSv1.2;  # don't use SSLv3 ref: POODLE
=======
    ssl_protocols  TLSv1 TLSv1.1 TLSv1.2;  # don’t use SSLv3 ref: POODLE
>>>>>>> 6a5803c1
    ssl_certificate #{NGINX_PATH}/mycert.pem;
    ssl_certificate_key #{NGINX_PATH}/mykey.pem;

    #If they come here using HTTP, bounce them to the correct scheme
    error_page 400 https://$host:$server_port$request_uri;
    error_page 497 https://$host:$server_port$request_uri;
CONFIG
    else
      config += <<CONFIG
server {
 
    listen #{listen_port};
CONFIG
    end

    config += <<CONFIG
    root #{public_dir};
    access_log  /var/log/nginx/load-balancer.access.log upstream;
    error_log  /var/log/nginx/load-balancer.error.log;
    rewrite_log off;
    error_page 502 /502.html;
    ignore_invalid_headers off;

    location / {
      proxy_set_header  X-Real-IP  $remote_addr;
      proxy_set_header  X-Forwarded-For $proxy_add_x_forwarded_for;
      proxy_set_header  REMOTE_ADDR  $remote_addr;
      proxy_set_header  HTTP_X_FORWARDED_FOR $proxy_add_x_forwarded_for;
      proxy_set_header Host $http_host;
      proxy_redirect off;

      client_body_timeout 360;
      proxy_read_timeout 360;
CONFIG
    if name == AppDashboard::APP_NAME
      config += <<CONFIG
 
      # Increase file size for alb so larger applications can be uploaded
      client_max_body_size 1G;
CONFIG
    else
      config += <<CONFIG
      client_max_body_size 30M;
CONFIG
    end
    config += <<CONFIG
      # go to proxy
      if (!-f $request_filename) {
        proxy_pass http://#{name};
        break;
      }
    }

    location /502.html {
      root #{APPSCALE_HOME}/AppDashboard/static;
    }
}
CONFIG

    config_path = File.join(SITES_ENABLED_PATH, "#{name}.#{CONFIG_EXTENSION}")
    File.open(config_path, "w+") { |dest_file| dest_file.write(config) }

    HAProxy.regenerate_config
  end


  # Set up the folder structure and creates the configuration files necessary for nginx
  def self.initialize_config
    config = <<CONFIG
user www-data;
worker_processes  1;

error_log  /var/log/nginx/error.log;
pid        /var/run/nginx.pid;

events {
    worker_connections  30000;
}

http {
    include       #{NGINX_PATH}/mime.types;
    default_type  application/octet-stream;

    access_log  /var/log/nginx/access.log;

    log_format upstream '$remote_addr - - [$time_local] "$request" status $status '
                        'upstream $upstream_response_time request $request_time '
                        '[for $host via $upstream_addr]';

    sendfile        on;
    #tcp_nopush     on;

    #keepalive_timeout  0;
    keepalive_timeout  600;
    tcp_nodelay        on;
    server_names_hash_bucket_size 128;
    types_hash_max_size 2048;
    gzip  on;

    include #{NGINX_PATH}/sites-enabled/*;
}
CONFIG

    HelperFunctions.shell("mkdir -p /var/log/nginx/")
    # Create the sites enabled folder
    unless File.exists? SITES_ENABLED_PATH
      FileUtils.mkdir_p SITES_ENABLED_PATH
    end

    # copy over certs for ssl
    # just copy files once to keep certificate as static.
    if !File.exists?("#{NGINX_PATH}/mykey.pem")
      HelperFunctions.shell("cp /etc/appscale/certs/mykey.pem #{NGINX_PATH}")
    end
    if !File.exists?("#{NGINX_PATH}/mycert.pem")
      HelperFunctions.shell("cp /etc/appscale/certs/mycert.pem #{NGINX_PATH}")
    end
    # Write the main configuration file which sets default configuration parameters
    File.open(MAIN_CONFIG_FILE, "w+") { |dest_file| dest_file.write(config) }
  end
end<|MERGE_RESOLUTION|>--- conflicted
+++ resolved
@@ -214,11 +214,7 @@
     listen #{https_port};
     server_name #{my_public_ip}-#{app_name}-ssl;
     ssl on;
-<<<<<<< HEAD
-    ssl_protocols  TLSv1 TLSv1.1 TLSv1.2;  # don't use SSLv3 ref: POODLE
-=======
     ssl_protocols TLSv1 TLSv1.1 TLSv1.2;  # don't use SSLv3 ref: POODLE
->>>>>>> 6a5803c1
     ssl_certificate /etc/nginx/mycert.pem;
     ssl_certificate_key /etc/nginx/mykey.pem;
     ignore_invalid_headers off;
@@ -420,11 +416,7 @@
     listen #{https_port};
     server_name #{my_public_ip}-#{app_name}-ssl;
     ssl on;
-<<<<<<< HEAD
-    ssl_protocols  TLSv1 TLSv1.1 TLSv1.2;  # don't use SSLv3 ref: POODLE
-=======
     ssl_protocols TLSv1 TLSv1.1 TLSv1.2;  # don't use SSLv3 ref: POODLE
->>>>>>> 6a5803c1
     ssl_certificate #{NGINX_PATH}/mycert.pem;
     ssl_certificate_key #{NGINX_PATH}/mykey.pem;
 
@@ -544,11 +536,7 @@
 server {
     listen #{DatastoreServer::LISTEN_PORT_WITH_SSL};
     ssl on;
-<<<<<<< HEAD
-    ssl_protocols  TLSv1 TLSv1.1 TLSv1.2;  # don't use SSLv3 ref: POODLE
-=======
     ssl_protocols TLSv1 TLSv1.1 TLSv1.2;  # don't use SSLv3 ref: POODLE
->>>>>>> 6a5803c1
     ssl_certificate #{NGINX_PATH}/mycert.pem;
     ssl_certificate_key #{NGINX_PATH}/mykey.pem;
 
@@ -619,11 +607,7 @@
 
     listen #{ssl_port};
     ssl on;
-<<<<<<< HEAD
     ssl_protocols  TLSv1 TLSv1.1 TLSv1.2;  # don't use SSLv3 ref: POODLE
-=======
-    ssl_protocols  TLSv1 TLSv1.1 TLSv1.2;  # don’t use SSLv3 ref: POODLE
->>>>>>> 6a5803c1
     ssl_certificate #{NGINX_PATH}/mycert.pem;
     ssl_certificate_key #{NGINX_PATH}/mykey.pem;
 
