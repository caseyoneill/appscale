--- conflicted
+++ resolved
@@ -839,11 +839,6 @@
   # The postfix prop is based on the inequality filter.
   postfix_prop = _GetPostfixProps(query)
 
-<<<<<<< HEAD
-  if not required:
-    return None
-=======
->>>>>>> 619b6b22
   for ii, index in enumerate(indexes):
     index_def = index.definition()
     if ancestor != index_def.ancestor():
@@ -865,14 +860,9 @@
         continue
       else:
         break
-<<<<<<< HEAD
-
-  return None
-=======
   raise apiproxy_errors.ApplicationError(
     datastore_pb.Error.NEED_INDEX,
     'Query requires an index')
->>>>>>> 619b6b22
 
 def _GetPrefixProps(query):
   """ Gets a list of property names for equality filters.
